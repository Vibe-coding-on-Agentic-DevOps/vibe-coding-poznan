--- conflicted
+++ resolved
@@ -158,7 +158,6 @@
 
   return (
     <Container className="mt-5" style={{ maxWidth: 1200 }}>
-<<<<<<< HEAD
       <Nav variant="tabs" activeKey={page} onSelect={setPage} className="mb-4">
         <Nav.Item>
           <Nav.Link eventKey="transcribe">Transcribe</Nav.Link>
@@ -167,8 +166,6 @@
           <Nav.Link eventKey="database">Database</Nav.Link>
         </Nav.Item>
       </Nav>
-      <h2>Meeting Assistant</h2>
-=======
       <h2
         style={{
           textAlign: 'center',
@@ -194,7 +191,6 @@
         MEETING ASSISTANT
         <span role="img" aria-label="assistant" style={{fontSize: '2.1rem', verticalAlign: '0.2rem', marginLeft: 10}}>🤖</span>
       </h2>
->>>>>>> 868cc83b
       <Form onSubmit={handleSubmit} style={{ marginBottom: 0 }}>
         <div style={{ borderRadius: 8, boxShadow: fileGroupFocused ? '0 0 0 0.2rem #1976d2' : 'none', transition: 'box-shadow 1s' }}>
           <InputGroup className="mb-3" style={{ alignItems: 'stretch' }}>
